import pytest

<<<<<<< HEAD
from prompting.tools import MockDataset, CodingDataset, WikiDataset, StackOverflowDataset, DateQADataset, MathDataset




DATASETS = [
    MockDataset,
    CodingDataset,
    WikiDataset,
    # StackOverflowDataset,
    DateQADataset,
    MathDataset,
]
=======
from fixtures.llm import LLM_PIPELINE
from fixtures.tasks import CONTEXTS, TASKS
from fixtures.dataset import DATASETS
>>>>>>> 3e1582e3

CONTEXTS = {
    WikiDataset: {"text": "This is a context.", "title": "this is a title", "categories": ['some','categories']},
    CodingDataset: {"code": "This is code","repo_name":'prompting',"path":'this/is/a/path', "language":'python'},
    MathDataset: {"problem": "This is a problem","solution":'3.1415','topic':'math','subtopic':'calculus'},
    DateQADataset: {"section": "Events", "event":"1953 - Battle of Hastings in UK", 'date':"1 January"},
}


@pytest.mark.parametrize('dataset', DATASETS)
def test_create_dataset(dataset):
    data = dataset()
    assert data is not None


<<<<<<< HEAD
@pytest.mark.parametrize('dataset', DATASETS)
def test_next_returns_dict(dataset):
    data = dataset()
    assert type(data.next()) == dict

@pytest.mark.parametrize('dataset', DATASETS)
def test_next_returns_fields(dataset):
    data = dataset()
    context = data.next()
    for field in CONTEXTS[dataset].keys():
        assert field in context
=======
@pytest.mark.parametrize('dataset', CONTEXTS)
def test_context_fields(context):
    assert context is not None
    
>>>>>>> 3e1582e3
<|MERGE_RESOLUTION|>--- conflicted
+++ resolved
@@ -1,24 +1,8 @@
 import pytest
 
-<<<<<<< HEAD
-from prompting.tools import MockDataset, CodingDataset, WikiDataset, StackOverflowDataset, DateQADataset, MathDataset
-
-
-
-
-DATASETS = [
-    MockDataset,
-    CodingDataset,
-    WikiDataset,
-    # StackOverflowDataset,
-    DateQADataset,
-    MathDataset,
-]
-=======
 from fixtures.llm import LLM_PIPELINE
 from fixtures.tasks import CONTEXTS, TASKS
 from fixtures.dataset import DATASETS
->>>>>>> 3e1582e3
 
 CONTEXTS = {
     WikiDataset: {"text": "This is a context.", "title": "this is a title", "categories": ['some','categories']},
@@ -34,7 +18,6 @@
     assert data is not None
 
 
-<<<<<<< HEAD
 @pytest.mark.parametrize('dataset', DATASETS)
 def test_next_returns_dict(dataset):
     data = dataset()
@@ -46,9 +29,7 @@
     context = data.next()
     for field in CONTEXTS[dataset].keys():
         assert field in context
-=======
 @pytest.mark.parametrize('dataset', CONTEXTS)
 def test_context_fields(context):
     assert context is not None
-    
->>>>>>> 3e1582e3
+    