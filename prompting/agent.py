--- conflicted
+++ resolved
@@ -68,13 +68,9 @@
         self.challenge = super().query(
             message="Ask a question related to your goal"
         )
-<<<<<<< HEAD
         if self.task.name == "debugging":
             # Add self.task.query to the challenge with a new line
             self.challenge = self.challenge + "\n" + self.task.query 
-=======
-        self.challenge_time = time.time() - t0
->>>>>>> 61de04fd
         return self.challenge.strip(' "')
     
     def __state_dict__(self, full=False):
