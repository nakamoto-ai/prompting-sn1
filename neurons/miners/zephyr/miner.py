--- conflicted
+++ resolved
@@ -50,7 +50,6 @@
             "--neuron.model_id",
             type=str,
             default="HuggingFaceH4/zephyr-7b-beta",
-<<<<<<< HEAD
         )
 
         parser.add_argument(
@@ -58,9 +57,6 @@
             type=str,
             default=False,
         )
-=======
-        )     
->>>>>>> 5dace961
 
     def __init__(self, config=None):
         super().__init__(config=config)
